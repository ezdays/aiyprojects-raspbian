--- conflicted
+++ resolved
@@ -421,14 +421,9 @@
 # =========================================
 
 def pauseActors():
-<<<<<<< HEAD
+    """add your pause actions here"""
     playPodcast.pause()
 
 def resumeActors():
-    playPodcast.resume()
-=======
     """add your resume actions here"""
-
-def resumeActors():
-    """add your pause actions here"""
->>>>>>> ecc5cc71
+    playPodcast.resume()